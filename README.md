--- conflicted
+++ resolved
@@ -106,13 +106,7 @@
 Validate your configuration:
 
 ```bash
-<<<<<<< HEAD
-uv run benchmarks/swe_bench/build_images.py \
-  --dataset princeton-nlp/SWE-bench_Verified --split test \
-  --image ghcr.io/openhands/eval-agent-server --target binary-minimal
-=======
 uv run validate-cfg .llm_config/YOUR_CONFIG_PATH.json
->>>>>>> dfb966bd
 ```
 
 ## Running Benchmarks
