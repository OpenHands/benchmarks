--- conflicted
+++ resolved
@@ -10,11 +10,8 @@
 |-----------|-------------|--------|
 | [SWE-Bench](benchmarks/swe_bench/) | Software engineering tasks from GitHub issues | ✅ Active |
 | [GAIA](benchmarks/gaia/) | General AI assistant tasks requiring multi-step reasoning | ✅ Active |
-<<<<<<< HEAD
 | [Commit0](benchmarks/commit0/) | Python function implementation tasks with unit tests | ✅ Active |
-=======
 | [OpenAgentSafety](benchmarks/openagentsafety/) | AI agent safety evaluation in workplace scenarios with NPC interactions | ✅ Active |
->>>>>>> 5ee6679a
 
 See the individual benchmark directories for detailed usage instructions.
 
