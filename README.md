--- conflicted
+++ resolved
@@ -95,12 +95,8 @@
 ```bash
 uv run benchmarks/swe_bench/build_images.py \
   --dataset princeton-nlp/SWE-bench_Verified --split test \
-<<<<<<< HEAD
-  --image ghcr.io/all-hands-ai/agent-server --target binary-minimal
-=======
   --critic pass \
   --image ghcr.io/openhands/agent-server --target binary-minimal
->>>>>>> fb0d534a
 ```
 
 
