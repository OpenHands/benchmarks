# OpenHands Benchmarks Migration

⚠️ **Migration in Progress**: We are currently migrating the benchmarks infrastructure from [OpenHands](https://github.com/All-Hands-AI/OpenHands/) to work with the [OpenHands Agent SDK](https://github.com/All-Hands-AI/agent-sdk).

## Prerequisites

Before running any benchmarks, you need to set up the environment and ensure the local Agent SDK submodule is initialized.

```bash
make build
```

<details>
<summary>📦 Submodule & Environment Setup (click to expand)</summary>

### 🧩 1. Initialize the Agent SDK submodule

The Benchmarks project uses a **local git submodule** for the [OpenHands Agent SDK](https://github.com/All-Hands-AI/agent-sdk).  
This ensures your code runs against a specific, reproducible commit.

Run once after cloning (already done in `make build` for you):

```bash
git submodule update --init --recursive
```

This command will:
- clone the SDK into `vendor/agent-sdk/`
- check out the exact commit pinned by this repo
- make it available for local development (`uv sync` will install from the local folder)

If you ever clone this repository again, remember to re-initialize the submodule with the same command.

---

### 🏗️ 2. Build the environment

Once the submodule is set up, install dependencies via [uv](https://docs.astral.sh/uv):

```bash
make build
```

This runs:

```bash
uv sync
```

and ensures the `openhands-*` packages (SDK, tools, workspace, agent-server) are installed **from the local workspace** declared in `pyproject.toml`.

---

### 🔄 3. Update the submodule (when SDK changes)

If you want to update to a newer version of the SDK:

```bash
cd vendor/agent-sdk
git fetch
git checkout <new_commit_or_branch>
cd ../..
git add vendor/agent-sdk
git commit -m "Update agent-sdk submodule to <new_commit_sha>"
```

Then re-run:

```bash
make build
```

to rebuild your environment with the new SDK code.

</details>

## Quick Start

### 1. Configure Your LLM

Define your LLM config as a JSON following the model fields type in the [LLM class](https://github.com/All-Hands-AI/agent-sdk/blob/main/openhands/sdk/llm/llm.py#L93), [for example](.llm_config/example.json), you can write the following to `.llm_config/example.json`:

```json
{
  "model": "litellm_proxy/anthropic/claude-sonnet-4-20250514",
  "base_url": "https://llm-proxy.eval.all-hands.dev",
  "api_key": "YOUR_API_KEY_HERE"
}
```

You may validate the correctness of your config by running `uv run validate-cfg .llm_config/YOUR_CONFIG_PATH.json`

### 2. Build Docker Images for SWE-Bench Evaluation
Build ALL docker images for SWE-Bench.
```bash
uv run benchmarks/swe_bench/build_images.py \
  --dataset princeton-nlp/SWE-bench_Verified --split test \
  --critic pass \
  --image ghcr.io/all-hands-ai/agent-server --target binary-minimal
```


### 3. Run SWE-Bench Inference
```bash
<<<<<<< HEAD
# Run inference with your configured LLM
uv run swebench-infer .llm_config/sonnet-4.json
=======
# Run evaluation with your configured LLM
uv run swebench-infer .llm_config/example.json \
                      --critic pass \
                      --max-iterations 10 \
                      --n-limit 1
>>>>>>> 4afba8f7
```

### 4. Selecting Specific Instances

You can run evaluation on a specific subset of instances using the `--select` option:

1. Create a text file with one instance ID per line:

**instances.txt:**
```
django__django-11333
astropy__astropy-12345
requests__requests-5555
```

2. Run evaluation with the selection file:
```bash
python -m benchmarks.swe_bench.run_infer \
    --agent-cls CodeActAgent \
    --llm-config llm_config.toml \
    --max-iterations 30 \
    --select instances.txt \
    --eval-output-dir ./evaluation_results
```

This will only evaluate the instances listed in the file.

### 5. Evaluate SWE-Bench Results
After running inference, evaluate the results using the official SWE-Bench evaluation:

```bash
# Convert output format and run SWE-Bench evaluation
uv run swebench-eval output.jsonl

# Or specify custom dataset and output file
uv run swebench-eval output.jsonl --dataset princeton-nlp/SWE-bench_Lite --output-file results.swebench.jsonl

# Only convert format without running evaluation
uv run swebench-eval output.jsonl --skip-evaluation

# Install SWE-Bench if needed
uv run swebench-eval output.jsonl --install-swebench
```

The script will:
1. Convert OpenHands output format to SWE-Bench prediction format
2. Install SWE-Bench if not already available (optional)
3. Run the official SWE-Bench evaluation harness

## Links

- **Original OpenHands**: https://github.com/All-Hands-AI/OpenHands/
- **Agent SDK**: https://github.com/All-Hands-AI/agent-sdk
- **SWE-Bench**: https://www.swebench.com/<|MERGE_RESOLUTION|>--- conflicted
+++ resolved
@@ -102,16 +102,11 @@
 
 ### 3. Run SWE-Bench Inference
 ```bash
-<<<<<<< HEAD
-# Run inference with your configured LLM
-uv run swebench-infer .llm_config/sonnet-4.json
-=======
 # Run evaluation with your configured LLM
 uv run swebench-infer .llm_config/example.json \
                       --critic pass \
                       --max-iterations 10 \
                       --n-limit 1
->>>>>>> 4afba8f7
 ```
 
 ### 4. Selecting Specific Instances
