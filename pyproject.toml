[project]
name = "openhands-benchmarks"
version = "0.1.0"
description = "OpenHands Benchmarks"
readme = "README.md"
requires-python = ">=3.12"
dependencies = [
    "datasets",
    "huggingface-hub",
    "jinja2",
    "pandas",
    "Pillow",
    "toml",
    "tqdm",
    "openhands-sdk",
    "openhands-tools",
    "unidiff>=0.7.5,<0.8.0",
    "openhands-agent-server",
    "openhands-workspace",
    "modal>=1.1.4",
    "swebench",
<<<<<<< HEAD
    "pyright[nodejs]>=1.1.405",
=======
    "docker-registry-client>=0.5.2",
>>>>>>> 51efb230
]

[project.scripts]
validate-cfg = "benchmarks.scripts.validate_cfg:main"
swebench-infer = "benchmarks.swe_bench.run_infer:main"
swebench-eval = "benchmarks.swe_bench.eval_infer:main"
gaia-infer = "benchmarks.gaia.run_infer:main"
openagentsafety-infer = "benchmarks.openagentsafety.run_infer:main"

[build-system]
requires = ["setuptools>=61.0", "wheel"]
build-backend = "setuptools.build_meta"

[tool.setuptools.packages.find]
where = ["."]
include = ["benchmarks"]

[dependency-groups]
dev = [
    "pre-commit>=4.3.0",
    "psutil>=7.0.0",
    "pyright>=1.1.405",
    "ruff>=0.12.10",
    "pycodestyle>=2.12.0",
    "pytest>=8.0.0",
    "pytest-cov>=6.0.0",
    "pytest-forked>=1.6.0",
]

# Ruff configuration
[tool.ruff]
target-version = "py312"
line-length = 88

[tool.ruff.format]
quote-style = "double"
indent-style = "space"

[tool.ruff.lint]
select = ["E", "F", "I"]
ignore = ["E501"]

[tool.ruff.lint.isort]
known-first-party = ["benchmarks", "openhands"]
combine-as-imports = true
force-single-line = false
lines-after-imports = 2

[tool.uv.sources]
openhands-sdk = { workspace = true }
openhands-tools = { workspace = true }
openhands-workspace = { workspace = true }
openhands-agent-server = { workspace = true }

[tool.uv.workspace]
members = [
  "vendor/software-agent-sdk/openhands-sdk",
  "vendor/software-agent-sdk/openhands-tools",
  "vendor/software-agent-sdk/openhands-workspace",
  "vendor/software-agent-sdk/openhands-agent-server",
]<|MERGE_RESOLUTION|>--- conflicted
+++ resolved
@@ -19,11 +19,8 @@
     "openhands-workspace",
     "modal>=1.1.4",
     "swebench",
-<<<<<<< HEAD
     "pyright[nodejs]>=1.1.405",
-=======
     "docker-registry-client>=0.5.2",
->>>>>>> 51efb230
 ]
 
 [project.scripts]
