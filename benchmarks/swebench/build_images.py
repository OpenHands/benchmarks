#!/usr/bin/env python3
"""
Build agent-server images for all unique SWE-Bench base images in a dataset split.

Example:
  uv run benchmarks/swebench/build_images.py \
    --dataset princeton-nlp/SWE-bench_Verified --split test \
    --image ghcr.io/openhands/eval-agent-server --target source-minimal
"""

import sys

from benchmarks.utils.build_utils import (
    build_all_images,
    default_build_output_dir,
    get_build_parser,
)
from benchmarks.utils.dataset import get_dataset
from openhands.sdk import get_logger


logger = get_logger(__name__)


def get_official_docker_image(
    instance_id: str,
    docker_image_prefix="docker.io/swebench/",
) -> str:
    # Official SWE-Bench image
    # swebench/sweb.eval.x86_64.django_1776_django-11333:v1
    repo, name = instance_id.split("__")
    official_image_name = docker_image_prefix.rstrip("/")
    official_image_name += f"/sweb.eval.x86_64.{repo}_1776_{name}:latest".lower()
    logger.debug(f"Official SWE-Bench image: {official_image_name}")
    return official_image_name


def extract_custom_tag(base_image: str) -> str:
    """
    Extract SWE-Bench instance ID from official SWE-Bench image name.

    Example:
        docker.io/swebench/sweb.eval.x86_64.django_1776_django-12155:latest
        -> sweb.eval.x86_64.django_1776_django-12155
    """
    name_tag = base_image.split("/")[-1]
    name = name_tag.split(":")[0]
    return name


def collect_unique_base_images(
    dataset,
    split,
    n_limit,
    selected_instances_file: str | None = None,
<<<<<<< HEAD
    instance_ids: str | None = None,
=======
>>>>>>> 4e9b083b
):
    df = get_dataset(
        dataset_name=dataset,
        split=split,
        eval_limit=n_limit if n_limit else None,
        selected_instances_file=selected_instances_file,
<<<<<<< HEAD
        instance_ids=instance_ids,
=======
>>>>>>> 4e9b083b
    )
    return sorted(
        {get_official_docker_image(str(row["instance_id"])) for _, row in df.iterrows()}
    )


def main(argv: list[str]) -> int:
    parser = get_build_parser()
    args = parser.parse_args(argv)

    base_images: list[str] = collect_unique_base_images(
        args.dataset,
        args.split,
        args.n_limit,
        args.select,
<<<<<<< HEAD
        args.instance_ids,
=======
>>>>>>> 4e9b083b
    )
    build_dir = default_build_output_dir(args.dataset, args.split)
    return build_all_images(
        base_images=base_images,
        target=args.target,
        build_dir=build_dir,
        image=args.image,
        push=args.push,
        max_workers=args.max_workers,
        dry_run=args.dry_run,
        max_retries=args.max_retries,
        base_image_to_custom_tag_fn=extract_custom_tag,
    )


if __name__ == "__main__":
    sys.exit(main(sys.argv[1:]))<|MERGE_RESOLUTION|>--- conflicted
+++ resolved
@@ -53,20 +53,12 @@
     split,
     n_limit,
     selected_instances_file: str | None = None,
-<<<<<<< HEAD
-    instance_ids: str | None = None,
-=======
->>>>>>> 4e9b083b
 ):
     df = get_dataset(
         dataset_name=dataset,
         split=split,
         eval_limit=n_limit if n_limit else None,
         selected_instances_file=selected_instances_file,
-<<<<<<< HEAD
-        instance_ids=instance_ids,
-=======
->>>>>>> 4e9b083b
     )
     return sorted(
         {get_official_docker_image(str(row["instance_id"])) for _, row in df.iterrows()}
@@ -82,10 +74,6 @@
         args.split,
         args.n_limit,
         args.select,
-<<<<<<< HEAD
-        args.instance_ids,
-=======
->>>>>>> 4e9b083b
     )
     build_dir = default_build_output_dir(args.dataset, args.split)
     return build_all_images(
