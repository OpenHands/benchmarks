--- conflicted
+++ resolved
@@ -360,31 +360,16 @@
         if not args.skip_evaluation:
             # Run evaluation
             run_swtbench_evaluation(str(output_file), args.dataset, args.workers)
-
-<<<<<<< HEAD
-=======
             # Move SWT-Bench evaluation report to same folder as output.jsonl
->>>>>>> f8a787de
             cache_dir = Path.home() / ".cache" / "openhands" / "swt-bench"
             swt_bench_dir = cache_dir / "swt-bench"
             report_dir = swt_bench_dir / "evaluation_results"
             run_id = f"eval_{output_file.stem}"
             model_name_safe = args.model_name.replace("/", "__")
             report_file = report_dir / f"{model_name_safe}.{run_id}.json"
-
-<<<<<<< HEAD
-            if not report_file.exists():
-                raise FileNotFoundError(f"Evaluation report not found at: {report_file}")
-
             target_file = input_file.parent / "output.report.json"
             shutil.move(str(report_file), str(target_file))
             logger.info("Moved evaluation report to: %s", target_file)
-=======
-            target_dir = input_file.parent
-            target_file = target_dir / "output.report.json"
-            shutil.move(str(report_file), str(target_file))
-            logger.info(f"Moved evaluation report to: {target_file}")
->>>>>>> f8a787de
 
         # Generate cost report as final step
         generate_cost_report(str(input_file))
