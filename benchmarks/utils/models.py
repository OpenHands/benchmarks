--- conflicted
+++ resolved
@@ -22,18 +22,16 @@
     eval_limit: int = Field(
         default=0, description="Number of instances to evaluate, 0 means all"
     )
-<<<<<<< HEAD
     max_attempts: int = Field(
         default=1, ge=1, description="Maximum number of attempts for iterative mode"
     )
     critic_name: str = Field(
         description="Name of the critic to use for evaluation",
-=======
+    )
     selected_instances_file: str | None = Field(
         default=None,
         description="Path to text file containing instance IDs to select "
         "(one per line)",
->>>>>>> d733809e
     )
 
 
