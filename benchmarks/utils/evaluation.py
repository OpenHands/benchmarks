--- conflicted
+++ resolved
@@ -74,10 +74,7 @@
             inst_id = str(row["instance_id"])
             instances.append(EvalInstance(id=inst_id, data=row.to_dict()))
 
-<<<<<<< HEAD
         logger.info("Total instances for resume: %d", len(instances))
-=======
->>>>>>> 7910c52c
         return instances
 
     @abstractmethod
@@ -184,7 +181,6 @@
         # Check for resume point and load previous outputs first
         start_attempt, all_outputs = self._get_resume_start_attempt()
 
-<<<<<<< HEAD
         # Get all instances, but handle resume case differently
         if start_attempt == 1:
             # Fresh start: get all instances normally (with --select filtering)
@@ -192,13 +188,6 @@
         else:
             # Resume case: get all instances without completed filtering
             # to ensure we have the full set for intersection logic
-=======
-        # Get instances based on whether we're resuming or starting fresh
-        if start_attempt == 1:
-            all_instances = self.prepare_instances()
-        else:
-            # For resume, get unfiltered instances to properly intersect with failed ones
->>>>>>> 7910c52c
             all_instances = self._prepare_instances_for_resume()
 
         total_instances = len(all_instances)
@@ -231,17 +220,6 @@
         if start_attempt == 1 or not os.path.exists(prev_attempt_file):
             target_instances = set(inst.id for inst in all_instances)
         else:
-<<<<<<< HEAD
-            # Start with failed instances from previous attempt
-            # But only consider instances that are in our current selection
-            failed_instances = get_failed_instances(prev_attempt_file, critic)
-            available_instances = set(inst.id for inst in all_instances)
-            target_instances = failed_instances.intersection(available_instances)
-            logger.info(
-                f"Resume: {len(failed_instances)} failed from previous attempt, "
-                f"{len(available_instances)} available instances, "
-                f"{len(target_instances)} instances to retry"
-=======
             # Resume: only retry failed instances that are in our current selection
             failed_instances = get_failed_instances(prev_attempt_file, critic)
             available_instances = set(inst.id for inst in all_instances)
@@ -249,7 +227,6 @@
             logger.info(
                 f"Resume attempt {start_attempt}: {len(failed_instances)} failed, "
                 f"{len(available_instances)} available, {len(target_instances)} to retry"
->>>>>>> 7910c52c
             )
 
         # For any attempt: exclude instances already completed in current attempt
