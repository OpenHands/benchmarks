"""
Evaluation orchestrator.
"""

import json
import os
import sys
from abc import ABC, abstractmethod
from concurrent.futures import ProcessPoolExecutor, as_completed
from contextlib import contextmanager
from typing import Callable, List, Optional, Tuple

from pydantic import BaseModel, Field
from tqdm import tqdm

from benchmarks.utils.constants import OUTPUT_FILENAME
<<<<<<< HEAD
from benchmarks.utils.critics import get_completed_instances
=======
from benchmarks.utils.critics import Critic, CriticRegistry, get_completed_instances
>>>>>>> 56d3e4a5
from benchmarks.utils.iterative import aggregate_results, get_failed_instances
from benchmarks.utils.models import (
    EvalInstance,
    EvalInstanceID,
    EvalMetadata,
    EvalOutput,
)
from openhands.sdk import get_logger
from openhands.sdk.workspace import RemoteWorkspace


logger = get_logger(__name__)

OnResult = Callable[[EvalInstance, EvalOutput], None]


class Evaluation(ABC, BaseModel):
    """Abstract orchestrator for instance processing (process-based)."""

    metadata: EvalMetadata
    num_workers: int = Field(default=1, ge=1)

    def model_post_init(self, __context) -> None:
        """Save metadata to output directory after initialization."""
        # Ensure output directory exists
        os.makedirs(self.metadata.eval_output_dir, exist_ok=True)

        # Save metadata to JSON file
        metadata_file = os.path.join(self.metadata.eval_output_dir, "metadata.json")
        with open(metadata_file, "w", encoding="utf-8") as f:
            f.write(self.metadata.model_dump_json(indent=2))
        logger.info(f"Saved metadata to {metadata_file}")

    @property
    def output_path(self) -> str:
        return os.path.join(self.metadata.eval_output_dir, OUTPUT_FILENAME)

    def _get_completed_instances(self) -> set[EvalInstanceID]:
        """Return the set of completed instance IDs."""
        completed_instances: set[EvalInstanceID] = set()
        if os.path.exists(self.output_path):
            with open(self.output_path, "r", encoding="utf-8") as f:
                for line in f:
                    out = json.loads(line)
                    completed_instances.add(out["instance_id"])
            logger.info(
                f"Found {len(completed_instances)} completed instances "
                f"in {self.output_path}"
            )
        return completed_instances

    @abstractmethod
    def prepare_instances(self) -> List[EvalInstance]:
        """Return the list of instances to evaluate."""
        raise NotImplementedError

    @abstractmethod
    def prepare_workspace(self, instance: EvalInstance) -> RemoteWorkspace:
        """Create and return a context-managed Workspace for the given instance."""
        raise NotImplementedError

    @abstractmethod
    def evaluate_instance(
        self, instance: EvalInstance, workspace: RemoteWorkspace
    ) -> EvalOutput:
        """Run evaluation for a single instance in the provided workspace."""
        raise NotImplementedError

    def _create_error_output(
        self, instance: EvalInstance, error: Exception, retry_count: int
    ) -> EvalOutput:
        """Create an EvalOutput object for a failed instance."""
        return EvalOutput(
            instance_id=instance.id,
            test_result={},
            instruction=None,
            error=(
                f"Instance failed after {retry_count} retries. Last error: {str(error)}"
            )[:200],
            history=[],
            instance=instance.data,
        )

    # --- Runner ---
    def run(
        self,
        *,
        on_result: Optional[OnResult] = None,
    ) -> List[EvalOutput]:
        """
        Run evaluation with iterative mode support.

        If max_attempts > 1, will retry failed instances multiple times.
        If max_attempts == 1, will run once without retries.
        """
        logger.info("Starting evaluation (process pool)")
        logger.info("metadata=%s", self.metadata)
        logger.info("workers=%d", self.num_workers)
        logger.info("max_attempts=%d", self.metadata.max_attempts)

        # Use iterative mode for all cases
        return self._run_iterative_mode(on_result=on_result)

    def _get_instances_for_attempt(
        self,
        attempt: int,
        all_instances: List[EvalInstance],
        critic: Critic,
    ) -> List[EvalInstance]:
        """
        Determine which instances need processing for a specific attempt.

        This method handles all resume scenarios naturally without special cases:
        - New instances: Not completed in attempt 1 yet → include them
        - Resume: Already completed in this attempt → exclude them
        - Expansion: Just more instances not in attempt 1 yet → include them

        Args:
            attempt: The attempt number (1-indexed)
            all_instances: All instances in the dataset
            critic: The critic to use for determining failures

        Returns:
            List of instances that need processing for this attempt
        """
        attempt_file = os.path.join(
            self.metadata.eval_output_dir,
            f"output.critic_attempt_{attempt}.jsonl",
        )
        completed_in_attempt = get_completed_instances(attempt_file)

        if attempt == 1:
            # Attempt 1: Process everything not yet completed in attempt 1
            return [
                inst for inst in all_instances if inst.id not in completed_in_attempt
            ]
        else:
            # Attempt N: Process what failed in N-1 and isn't completed in N
            prev_file = os.path.join(
                self.metadata.eval_output_dir,
                f"output.critic_attempt_{attempt - 1}.jsonl",
            )
<<<<<<< HEAD
            if os.path.exists(attempt_file) and os.path.getsize(attempt_file) > 0:
                # Found the last attempt with results, resume from here
                logger.info(f"Found existing results up to attempt {attempt}")

                # Load ALL previous outputs from attempts 1 to attempt
                for a in range(1, attempt + 1):
                    a_file = os.path.join(
                        self.metadata.eval_output_dir,
                        f"output.critic_attempt_{a}.jsonl",
                    )
                    if os.path.exists(a_file):
                        try:
                            with open(a_file, "r", encoding="utf-8") as f:
                                for line in f:
                                    if line.strip():
                                        output = EvalOutput.model_validate(
                                            json.loads(line)
                                        )
                                        all_previous_outputs.append(output)
                        except Exception as e:
                            logger.warning(f"Error loading outputs from {a_file}: {e}")
=======
            if not os.path.exists(prev_file):
                return []
>>>>>>> 56d3e4a5

            failed_in_prev = get_failed_instances(prev_file, critic)
            return [
                inst
                for inst in all_instances
                if inst.id in failed_in_prev and inst.id not in completed_in_attempt
            ]

    def _run_iterative_mode(
        self,
        *,
        on_result: Optional[OnResult] = None,
    ) -> List[EvalOutput]:
        """Run evaluation with support for single or multiple attempts."""
        all_instances = self.prepare_instances()

        total_instances = len(all_instances)
        logger.info("prepared %d instances for evaluation", total_instances)

        if total_instances == 0:
            logger.warning("No instances to process.")
            return []

        # For single attempts without a critic, use the pass critic
        critic_name = self.metadata.critic_name
        if not critic_name:
            if self.metadata.max_attempts == 1:
                critic_name = "pass"
                logger.info(
                    "No critic specified for single attempt, using 'pass' critic"
                )
            else:
                raise ValueError("critic_name is required for multi-attempt evaluation")

        critic = CriticRegistry.create_critic(critic_name)
        all_outputs: List[EvalOutput] = []

        for attempt in range(1, self.metadata.max_attempts + 1):
            logger.info(f"Starting attempt {attempt}/{self.metadata.max_attempts}")

<<<<<<< HEAD
            # Determine what this attempt should process
            if attempt == 1:
                # For attempt 1, process all instances from the dataset
                target_instances = set(inst.id for inst in all_instances)
            else:
                # For attempts > 1, only process instances that failed in the previous attempt
                prev_file = os.path.join(
                    self.metadata.eval_output_dir,
                    f"output.critic_attempt_{attempt - 1}.jsonl",
                )
                if os.path.exists(prev_file):
                    target_instances = get_failed_instances(
                        prev_file, self.metadata.critic
                    )
                else:
                    target_instances = set()

            # Exclude already completed in current attempt
            completed = get_completed_instances(
                os.path.join(
                    self.metadata.eval_output_dir,
                    f"output.critic_attempt_{attempt}.jsonl",
                )
=======
            instances_to_process = self._get_instances_for_attempt(
                attempt, all_instances, critic
>>>>>>> 56d3e4a5
            )

            logger.info(f"Processing {len(instances_to_process)} instances")

            if not instances_to_process:
                logger.info("No instances to process, skipping to next attempt")
                continue

            # Adjust temperature for retries (deterministic -> non-deterministic)
            original_temperature = self.metadata.llm.temperature
            if attempt > 1 and original_temperature == 0.0:
                logger.info("Adjusting temperature from 0.0 to 0.1 for retry attempt")
                self.metadata.llm.temperature = 0.1

            # Create attempt-specific output callback
            attempt_outputs: List[EvalOutput] = []

            def attempt_on_result(instance: EvalInstance, out: EvalOutput) -> None:
                attempt_outputs.append(out)
                # Write to attempt-specific file
                attempt_file = os.path.join(
                    self.metadata.eval_output_dir,
                    f"output.critic_attempt_{attempt}.jsonl",
                )
                try:
                    with open(attempt_file, "a") as f:
                        f.write(out.model_dump_json() + "\n")
                except Exception as e:
                    logger.warning(
                        f"Failed to write to attempt file {attempt_file}: {e}"
                    )

                # Call original callback if provided
                if on_result:
                    try:
                        on_result(instance, out)
                    except Exception as cb_err:
                        logger.warning("on_result callback failed: %s", cb_err)

            # Run evaluation for this attempt
            pool = ProcessPoolExecutor(max_workers=self.num_workers)
            futures = []
            try:
                futures = [
                    pool.submit(self._process_one_mp, inst)
                    for inst in instances_to_process
                ]

                for fut in tqdm(
                    as_completed(futures),
                    total=len(futures),
                    desc=f"Attempt {attempt}",
                    leave=False,
                ):
                    try:
                        instance, out = fut.result()
                        attempt_on_result(instance, out)
                    except Exception as e:
                        logger.error(
                            f"Unexpected error from worker process: {str(e)[:50]}",
                            exc_info=True,
                            stack_info=True,
                        )

                # Normal completion - shutdown gracefully
                pool.shutdown(wait=True)
            except KeyboardInterrupt:
                logger.warning("KeyboardInterrupt received, shutting down workers...")
                self._cleanup_pool(pool, futures, wait=False)
                logger.info("All workers terminated")
                raise
            except Exception:
                self._cleanup_pool(pool, futures, wait=False)
                raise

            # Restore original temperature
            if attempt > 1 and original_temperature == 0.0:
                self.metadata.llm.temperature = original_temperature

            logger.info(
                f"Attempt {attempt} complete: "
                f"{len(attempt_outputs)} instances processed"
            )
            all_outputs.extend(attempt_outputs)

        # Aggregate results from all attempts
        logger.info("Aggregating results from all attempts")
        aggregate_results(
            output_dir=self.metadata.eval_output_dir,
            max_attempts=self.metadata.max_attempts,
            critic=self.metadata.critic,
            final_output_file="output.jsonl",
        )

        logger.info(
            f"Evaluation complete: {total_instances} total instances, "
            f"{self.metadata.max_attempts} max attempts"
        )
        return all_outputs

    def _cleanup_pool(
        self,
        pool: ProcessPoolExecutor,
        futures: list,
        wait: bool = False,
    ) -> None:
        """Clean up pool by canceling futures, terminating workers, and shutting down.

        Args:
            pool: The ProcessPoolExecutor to clean up
            futures: List of futures to cancel
            wait: Whether to wait for workers to finish (True) or terminate immediately (False)
        """
        # Cancel all pending futures
        for fut in futures:
            fut.cancel()

        # Forcefully terminate all worker processes if not waiting
        if not wait and hasattr(pool, "_processes") and pool._processes:
            for process in pool._processes.values():
                try:
                    process.terminate()
                except Exception:
                    pass

        # Shutdown the pool
        pool.shutdown(wait=wait, cancel_futures=True)

    # --- Worker-side method (executed in child processes) ---------------------------
    def _process_one_mp(
        self, instance: EvalInstance
    ) -> Tuple[EvalInstance, EvalOutput]:
        """Execute one instance in a child process with retry logic.

        - Creates workspace in the *child* process
        - Handles retries within the worker process
        - Ensures proper context-managed cleanup
        - Returns (instance, output) so the parent can stream results
        """
        # Set up instance-specific logging
        log_dir = os.path.join(self.metadata.eval_output_dir, "logs")
        reset_logger_for_multiprocessing(log_dir, instance.id)

        # Get log file path for stdout/stderr redirection
        log_file = os.path.join(log_dir, f"instance_{instance.id}.output.log")

        # Redirect stdout/stderr to capture all output (SDK visualizations, etc.)
        with redirect_stdout_stderr(log_file):
            logger.info("[child] start id=%s", instance.id)

            retry_count = 0
            last_error = None
            max_retries = self.metadata.max_retries

            while retry_count <= max_retries:
                workspace = None
                try:
                    workspace = self.prepare_workspace(instance)
                    out = self.evaluate_instance(instance, workspace)
                    logger.info("[child] done id=%s", instance.id)
                    return instance, out
                except Exception as e:
                    last_error = e
                    retry_count += 1

                    if retry_count <= max_retries:
                        logger.warning(
                            f"[child] Instance {instance.id} failed "
                            f"(attempt {retry_count}/{max_retries}): "
                            f"{str(e)[:50]}"
                        )
                    else:
                        logger.error(
                            f"[child] Instance {instance.id} failed after "
                            f"{max_retries} retries. Last error: {str(e)[:50]}",
                            exc_info=True,
                        )
                        # Create error output for final failure
                        error_output = self._create_error_output(
                            instance, last_error, max_retries
                        )
                        return instance, error_output
                finally:
                    # Ensure workspace cleanup happens regardless of success or failure
                    if workspace is not None:
                        try:
                            # Use the context manager protocol for cleanup
                            workspace.__exit__(None, None, None)
                            logger.debug(
                                "[child] cleaned up workspace for id=%s", instance.id
                            )
                        except Exception as cleanup_error:
                            logger.warning(
                                f"[child] Failed to cleanup workspace for {instance.id}: "
                                f"{str(cleanup_error)[:50]}"
                            )

            # This should never be reached, but added for type safety
            error_output = self._create_error_output(
                instance, Exception("Unexpected error: no attempts made"), max_retries
            )
            return instance, error_output


# ---------- Multiprocessing logging helper ---------------------------------------


def reset_logger_for_multiprocessing(log_dir: str, instance_id: str) -> None:
    """Reset the logger for multiprocessing with instance-specific logging.

    Save logs to a separate file for each instance, instead of trying to write to the
    same file/console from multiple processes. This provides:
    - One INFO line to console at start with tail hint
    - All subsequent logs go to instance-specific file
    - Only WARNING+ messages go to console after initial message

    Args:
        log_dir: Directory to store log files
        instance_id: Unique identifier for the instance being processed
    """
    import logging

    # Set up logger
    log_file = os.path.join(log_dir, f"instance_{instance_id}.log")
    output_log_file = os.path.join(log_dir, f"instance_{instance_id}.output.log")

    # Get root logger and remove all existing handlers
    root_logger = logging.getLogger()
    for handler in root_logger.handlers[:]:
        root_logger.removeHandler(handler)

    # Create console handler for initial message
    console_handler = logging.StreamHandler()
    console_handler.setLevel(logging.INFO)
    console_handler.setFormatter(
        logging.Formatter(
            f"Instance {instance_id} - " + "%(asctime)s - %(levelname)s - %(message)s"
        )
    )
    root_logger.addHandler(console_handler)
    root_logger.setLevel(logging.DEBUG)

    # Print one INFO line with helpful hint
    root_logger.info(
        f"""
    === Evaluation Started (instance {instance_id}) ===
    View live output:
    • tail -f {log_file}          (logger)
    • tail -f {output_log_file}   (stdout/stderr)
    """.strip()
    )

    # Now set console to WARNING+ only
    console_handler.setLevel(logging.WARNING)

    # Add file handler for detailed logs
    os.makedirs(log_dir, exist_ok=True)
    file_handler = logging.FileHandler(log_file)
    file_handler.setFormatter(
        logging.Formatter("%(asctime)s - %(levelname)s - %(name)s - %(message)s")
    )
    file_handler.setLevel(logging.INFO)
    root_logger.addHandler(file_handler)


@contextmanager
def redirect_stdout_stderr(log_file_path: str):
    """Context manager to redirect stdout/stderr to a log file.

    This captures all print() statements, SDK visualizations, and any other
    output that goes to stdout/stderr.

    Args:
        log_file_path: Path to the log file where output should be redirected
    """
    # Save original stdout/stderr
    original_stdout = sys.stdout
    original_stderr = sys.stderr
    log_file = None

    try:
        # Open log file in append mode with line buffering
        log_file = open(log_file_path, "a", buffering=1, encoding="utf-8")

        # Redirect stdout and stderr
        sys.stdout = log_file
        sys.stderr = log_file

        yield

    finally:
        # Restore original stdout/stderr
        sys.stdout = original_stdout
        sys.stderr = original_stderr

        # Close the log file if it was opened
        if log_file is not None and not log_file.closed:
            log_file.close()<|MERGE_RESOLUTION|>--- conflicted
+++ resolved
@@ -14,11 +14,7 @@
 from tqdm import tqdm
 
 from benchmarks.utils.constants import OUTPUT_FILENAME
-<<<<<<< HEAD
 from benchmarks.utils.critics import get_completed_instances
-=======
-from benchmarks.utils.critics import Critic, CriticRegistry, get_completed_instances
->>>>>>> 56d3e4a5
 from benchmarks.utils.iterative import aggregate_results, get_failed_instances
 from benchmarks.utils.models import (
     EvalInstance,
@@ -27,6 +23,7 @@
     EvalOutput,
 )
 from openhands.sdk import get_logger
+from openhands.sdk.critic import CriticBase
 from openhands.sdk.workspace import RemoteWorkspace
 
 
@@ -126,7 +123,7 @@
         self,
         attempt: int,
         all_instances: List[EvalInstance],
-        critic: Critic,
+        critic: CriticBase,
     ) -> List[EvalInstance]:
         """
         Determine which instances need processing for a specific attempt.
@@ -161,32 +158,8 @@
                 self.metadata.eval_output_dir,
                 f"output.critic_attempt_{attempt - 1}.jsonl",
             )
-<<<<<<< HEAD
-            if os.path.exists(attempt_file) and os.path.getsize(attempt_file) > 0:
-                # Found the last attempt with results, resume from here
-                logger.info(f"Found existing results up to attempt {attempt}")
-
-                # Load ALL previous outputs from attempts 1 to attempt
-                for a in range(1, attempt + 1):
-                    a_file = os.path.join(
-                        self.metadata.eval_output_dir,
-                        f"output.critic_attempt_{a}.jsonl",
-                    )
-                    if os.path.exists(a_file):
-                        try:
-                            with open(a_file, "r", encoding="utf-8") as f:
-                                for line in f:
-                                    if line.strip():
-                                        output = EvalOutput.model_validate(
-                                            json.loads(line)
-                                        )
-                                        all_previous_outputs.append(output)
-                        except Exception as e:
-                            logger.warning(f"Error loading outputs from {a_file}: {e}")
-=======
             if not os.path.exists(prev_file):
                 return []
->>>>>>> 56d3e4a5
 
             failed_in_prev = get_failed_instances(prev_file, critic)
             return [
@@ -210,51 +183,14 @@
             logger.warning("No instances to process.")
             return []
 
-        # For single attempts without a critic, use the pass critic
-        critic_name = self.metadata.critic_name
-        if not critic_name:
-            if self.metadata.max_attempts == 1:
-                critic_name = "pass"
-                logger.info(
-                    "No critic specified for single attempt, using 'pass' critic"
-                )
-            else:
-                raise ValueError("critic_name is required for multi-attempt evaluation")
-
-        critic = CriticRegistry.create_critic(critic_name)
+        critic = self.metadata.critic
         all_outputs: List[EvalOutput] = []
 
         for attempt in range(1, self.metadata.max_attempts + 1):
             logger.info(f"Starting attempt {attempt}/{self.metadata.max_attempts}")
 
-<<<<<<< HEAD
-            # Determine what this attempt should process
-            if attempt == 1:
-                # For attempt 1, process all instances from the dataset
-                target_instances = set(inst.id for inst in all_instances)
-            else:
-                # For attempts > 1, only process instances that failed in the previous attempt
-                prev_file = os.path.join(
-                    self.metadata.eval_output_dir,
-                    f"output.critic_attempt_{attempt - 1}.jsonl",
-                )
-                if os.path.exists(prev_file):
-                    target_instances = get_failed_instances(
-                        prev_file, self.metadata.critic
-                    )
-                else:
-                    target_instances = set()
-
-            # Exclude already completed in current attempt
-            completed = get_completed_instances(
-                os.path.join(
-                    self.metadata.eval_output_dir,
-                    f"output.critic_attempt_{attempt}.jsonl",
-                )
-=======
             instances_to_process = self._get_instances_for_attempt(
                 attempt, all_instances, critic
->>>>>>> 56d3e4a5
             )
 
             logger.info(f"Processing {len(instances_to_process)} instances")
