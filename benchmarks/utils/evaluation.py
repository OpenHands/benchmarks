"""
Evaluation orchestrator.
"""

import json
import os
import sys
from abc import ABC, abstractmethod
from concurrent.futures import ProcessPoolExecutor, as_completed
from contextlib import contextmanager
from typing import Callable, List, Optional, Tuple

from pydantic import BaseModel, Field
from tqdm import tqdm

from benchmarks.utils.constants import OUTPUT_FILENAME
from benchmarks.utils.critics import get_completed_instances
from benchmarks.utils.iterative import aggregate_results, get_failed_instances
from benchmarks.utils.models import (
    EvalInstance,
    EvalInstanceID,
    EvalMetadata,
    EvalOutput,
)
from openhands.sdk import get_logger
from openhands.sdk.workspace import RemoteWorkspace


logger = get_logger(__name__)

OnResult = Callable[[EvalInstance, EvalOutput], None]


class Evaluation(ABC, BaseModel):
    """Abstract orchestrator for instance processing (process-based)."""

    metadata: EvalMetadata
    num_workers: int = Field(default=1, ge=1)

    def model_post_init(self, __context) -> None:
        """Save metadata to output directory after initialization."""
        # Ensure output directory exists
        os.makedirs(self.metadata.eval_output_dir, exist_ok=True)

        # Save metadata to JSON file
        metadata_file = os.path.join(self.metadata.eval_output_dir, "metadata.json")
        with open(metadata_file, "w", encoding="utf-8") as f:
            f.write(self.metadata.model_dump_json(indent=2))
        logger.info(f"Saved metadata to {metadata_file}")

    @property
    def output_path(self) -> str:
        return os.path.join(self.metadata.eval_output_dir, OUTPUT_FILENAME)

    def _get_completed_instances(self) -> set[EvalInstanceID]:
        """Return the set of completed instance IDs."""
        completed_instances: set[EvalInstanceID] = set()
        if os.path.exists(self.output_path):
            with open(self.output_path, "r", encoding="utf-8") as f:
                for line in f:
                    out = json.loads(line)
                    completed_instances.add(out["instance_id"])
            logger.info(
                f"Found {len(completed_instances)} completed instances "
                f"in {self.output_path}"
            )
        return completed_instances

    @abstractmethod
    def prepare_instances(self) -> List[EvalInstance]:
        """Return the list of instances to evaluate."""
        raise NotImplementedError

    @abstractmethod
    def prepare_workspace(self, instance: EvalInstance) -> RemoteWorkspace:
        """Create and return a context-managed Workspace for the given instance."""
        raise NotImplementedError

    @abstractmethod
    def evaluate_instance(
        self, instance: EvalInstance, workspace: RemoteWorkspace
    ) -> EvalOutput:
        """Run evaluation for a single instance in the provided workspace."""
        raise NotImplementedError

    def _create_error_output(
        self, instance: EvalInstance, error: Exception, retry_count: int
    ) -> EvalOutput:
        """Create an EvalOutput object for a failed instance."""
        return EvalOutput(
            instance_id=instance.id,
            test_result={},
            instruction=None,
            error=(
                f"Instance failed after {retry_count} retries. Last error: {str(error)}"
            )[:200],
            history=[],
            instance=instance.data,
        )

    # --- Runner ---
    def run(
        self,
        *,
        on_result: Optional[OnResult] = None,
    ) -> List[EvalOutput]:
        """
        Run evaluation with iterative mode support.

        If max_attempts > 1, will retry failed instances multiple times.
        If max_attempts == 1, will run once without retries.
        """
        logger.info("Starting evaluation (process pool)")
        logger.info("metadata=%s", self.metadata)
        logger.info("workers=%d", self.num_workers)
        logger.info("max_attempts=%d", self.metadata.max_attempts)

        # Use iterative mode for all cases
        return self._run_iterative_mode(on_result=on_result)

    def _get_resume_start_attempt(self) -> Tuple[int, List[EvalOutput]]:
        """
        Find where to resume and load previous outputs.

        Returns:
            Tuple of (start_attempt, previous_outputs)
            - start_attempt: Which attempt to start from (1 for fresh start)
            - previous_outputs: All outputs from previous attempts
        """
        all_previous_outputs = []

        # Check backwards from max_attempts to find the last attempt with results
        for attempt in range(self.metadata.max_attempts, 0, -1):
            attempt_file = os.path.join(
                self.metadata.eval_output_dir, f"output.critic_attempt_{attempt}.jsonl"
            )
            if os.path.exists(attempt_file) and os.path.getsize(attempt_file) > 0:
                # Found the last attempt with results, resume from here
                logger.info(f"Found existing results up to attempt {attempt}")

                # Load ALL previous outputs from attempts 1 to attempt
                for a in range(1, attempt + 1):
                    a_file = os.path.join(
                        self.metadata.eval_output_dir,
                        f"output.critic_attempt_{a}.jsonl",
                    )
                    if os.path.exists(a_file):
                        try:
                            with open(a_file, "r", encoding="utf-8") as f:
                                for line in f:
                                    if line.strip():
                                        output = EvalOutput.model_validate(
                                            json.loads(line)
                                        )
                                        all_previous_outputs.append(output)
                        except Exception as e:
                            logger.warning(f"Error loading outputs from {a_file}: {e}")

                logger.info(f"Loaded {len(all_previous_outputs)} previous outputs")
                return attempt, all_previous_outputs

        # No existing files found, start fresh
        logger.info("No existing results found, starting fresh")
        return 1, []

    def _run_iterative_mode(
        self,
        *,
        on_result: Optional[OnResult] = None,
    ) -> List[EvalOutput]:
        """Run evaluation with support for single or multiple attempts."""
        # Get all instances first
        all_instances = self.prepare_instances()

        total_instances = len(all_instances)
        logger.info("prepared %d instances for evaluation", total_instances)

        if total_instances == 0:
            logger.warning("No instances to process.")
            return []

        # Check for resume point and load previous outputs
        start_attempt, all_outputs = self._get_resume_start_attempt()

<<<<<<< HEAD
        # Check if there are new instances that have never been processed
        # This can happen when n-limit is expanded between runs
        if start_attempt > 1:
            # Get all instance IDs that have been processed in any previous attempt
            processed_instance_ids: set[EvalInstanceID] = set()
            for attempt in range(1, start_attempt + 1):
                attempt_file = os.path.join(
                    self.metadata.eval_output_dir,
                    f"output.critic_attempt_{attempt}.jsonl",
                )
                if os.path.exists(attempt_file):
                    processed_instance_ids.update(get_completed_instances(attempt_file))

            # Check if there are any instances that have never been processed
            all_instance_ids = set(inst.id for inst in all_instances)
            new_instance_ids = all_instance_ids - processed_instance_ids

            if new_instance_ids:
                logger.info(
                    f"Found {len(new_instance_ids)} new instances that have never been processed. "
                    f"Resetting to attempt 1 to process them."
                )
                # Reset to attempt 1 to process new instances
                # The existing logic will skip instances already completed in each attempt
                start_attempt = 1

        # For single attempts without a critic, use the pass critic
        critic_name = self.metadata.critic_name
        if not critic_name:
            if self.metadata.max_attempts == 1:
                critic_name = "pass"
                logger.info(
                    "No critic specified for single attempt, using 'pass' critic"
                )
            else:
                raise ValueError("critic_name is required for multi-attempt evaluation")

        critic = CriticRegistry.create_critic(critic_name)

=======
>>>>>>> 297ec5b4
        for attempt in range(start_attempt, self.metadata.max_attempts + 1):
            logger.info(f"Starting attempt {attempt}/{self.metadata.max_attempts}")

            # Determine what this attempt should process
            if attempt == 1:
                # For attempt 1, process all instances from the dataset
                target_instances = set(inst.id for inst in all_instances)
            else:
                # For attempts > 1, only process instances that failed in the previous attempt
                prev_file = os.path.join(
                    self.metadata.eval_output_dir,
                    f"output.critic_attempt_{attempt - 1}.jsonl",
                )
                if os.path.exists(prev_file):
                    target_instances = get_failed_instances(
                        prev_file, self.metadata.critic
                    )
                else:
                    target_instances = set()

            # Exclude already completed in current attempt
            completed = get_completed_instances(
                os.path.join(
                    self.metadata.eval_output_dir,
                    f"output.critic_attempt_{attempt}.jsonl",
                )
            )
            instances_to_process = [
                inst
                for inst in all_instances
                if inst.id in target_instances and inst.id not in completed
            ]

            logger.info(f"Processing {len(instances_to_process)} instances")

            if not instances_to_process:
                logger.info("No instances to process, skipping to next attempt")
                continue

            # Adjust temperature for retries (deterministic -> non-deterministic)
            original_temperature = self.metadata.llm.temperature
            if attempt > 1 and original_temperature == 0.0:
                logger.info("Adjusting temperature from 0.0 to 0.1 for retry attempt")
                self.metadata.llm.temperature = 0.1

            # Create attempt-specific output callback
            attempt_outputs: List[EvalOutput] = []

            def attempt_on_result(instance: EvalInstance, out: EvalOutput) -> None:
                attempt_outputs.append(out)
                # Write to attempt-specific file
                attempt_file = os.path.join(
                    self.metadata.eval_output_dir,
                    f"output.critic_attempt_{attempt}.jsonl",
                )
                try:
                    with open(attempt_file, "a") as f:
                        f.write(out.model_dump_json() + "\n")
                except Exception as e:
                    logger.warning(
                        f"Failed to write to attempt file {attempt_file}: {e}"
                    )

                # Call original callback if provided
                if on_result:
                    try:
                        on_result(instance, out)
                    except Exception as cb_err:
                        logger.warning("on_result callback failed: %s", cb_err)

            # Run evaluation for this attempt
            pool = ProcessPoolExecutor(max_workers=self.num_workers)
            futures = []
            try:
                futures = [
                    pool.submit(self._process_one_mp, inst)
                    for inst in instances_to_process
                ]

                for fut in tqdm(
                    as_completed(futures),
                    total=len(futures),
                    desc=f"Attempt {attempt}",
                    leave=False,
                ):
                    try:
                        instance, out = fut.result()
                        attempt_on_result(instance, out)
                    except Exception as e:
                        logger.error(
                            f"Unexpected error from worker process: {str(e)[:50]}",
                            exc_info=True,
                            stack_info=True,
                        )

                # Normal completion - shutdown gracefully
                pool.shutdown(wait=True)
            except KeyboardInterrupt:
                logger.warning("KeyboardInterrupt received, shutting down workers...")
                self._cleanup_pool(pool, futures, wait=False)
                logger.info("All workers terminated")
                raise
            except Exception:
                self._cleanup_pool(pool, futures, wait=False)
                raise

            # Restore original temperature
            if attempt > 1 and original_temperature == 0.0:
                self.metadata.llm.temperature = original_temperature

            logger.info(
                f"Attempt {attempt} complete: "
                f"{len(attempt_outputs)} instances processed"
            )
            all_outputs.extend(attempt_outputs)

        # Aggregate results from all attempts
        logger.info("Aggregating results from all attempts")
        aggregate_results(
            output_dir=self.metadata.eval_output_dir,
            max_attempts=self.metadata.max_attempts,
            critic=self.metadata.critic,
            final_output_file="output.jsonl",
        )

        logger.info(
            f"Evaluation complete: {total_instances} total instances, "
            f"{self.metadata.max_attempts} max attempts"
        )
        return all_outputs

    def _cleanup_pool(
        self,
        pool: ProcessPoolExecutor,
        futures: list,
        wait: bool = False,
    ) -> None:
        """Clean up pool by canceling futures, terminating workers, and shutting down.

        Args:
            pool: The ProcessPoolExecutor to clean up
            futures: List of futures to cancel
            wait: Whether to wait for workers to finish (True) or terminate immediately (False)
        """
        # Cancel all pending futures
        for fut in futures:
            fut.cancel()

        # Forcefully terminate all worker processes if not waiting
        if not wait and hasattr(pool, "_processes") and pool._processes:
            for process in pool._processes.values():
                try:
                    process.terminate()
                except Exception:
                    pass

        # Shutdown the pool
        pool.shutdown(wait=wait, cancel_futures=True)

    # --- Worker-side method (executed in child processes) ---------------------------
    def _process_one_mp(
        self, instance: EvalInstance
    ) -> Tuple[EvalInstance, EvalOutput]:
        """Execute one instance in a child process with retry logic.

        - Creates workspace in the *child* process
        - Handles retries within the worker process
        - Ensures proper context-managed cleanup
        - Returns (instance, output) so the parent can stream results
        """
        # Set up instance-specific logging
        log_dir = os.path.join(self.metadata.eval_output_dir, "logs")
        reset_logger_for_multiprocessing(log_dir, instance.id)

        # Get log file path for stdout/stderr redirection
        log_file = os.path.join(log_dir, f"instance_{instance.id}.output.log")

        # Redirect stdout/stderr to capture all output (SDK visualizations, etc.)
        with redirect_stdout_stderr(log_file):
            logger.info("[child] start id=%s", instance.id)

            retry_count = 0
            last_error = None
            max_retries = self.metadata.max_retries

            while retry_count <= max_retries:
                workspace = None
                try:
                    workspace = self.prepare_workspace(instance)
                    out = self.evaluate_instance(instance, workspace)
                    logger.info("[child] done id=%s", instance.id)
                    return instance, out
                except Exception as e:
                    last_error = e
                    retry_count += 1

                    if retry_count <= max_retries:
                        logger.warning(
                            f"[child] Instance {instance.id} failed "
                            f"(attempt {retry_count}/{max_retries}): "
                            f"{str(e)[:50]}"
                        )
                    else:
                        logger.error(
                            f"[child] Instance {instance.id} failed after "
                            f"{max_retries} retries. Last error: {str(e)[:50]}",
                            exc_info=True,
                        )
                        # Create error output for final failure
                        error_output = self._create_error_output(
                            instance, last_error, max_retries
                        )
                        return instance, error_output
                finally:
                    # Ensure workspace cleanup happens regardless of success or failure
                    if workspace is not None:
                        try:
                            # Use the context manager protocol for cleanup
                            workspace.__exit__(None, None, None)
                            logger.debug(
                                "[child] cleaned up workspace for id=%s", instance.id
                            )
                        except Exception as cleanup_error:
                            logger.warning(
                                f"[child] Failed to cleanup workspace for {instance.id}: "
                                f"{str(cleanup_error)[:50]}"
                            )

            # This should never be reached, but added for type safety
            error_output = self._create_error_output(
                instance, Exception("Unexpected error: no attempts made"), max_retries
            )
            return instance, error_output


# ---------- Multiprocessing logging helper ---------------------------------------


def reset_logger_for_multiprocessing(log_dir: str, instance_id: str) -> None:
    """Reset the logger for multiprocessing with instance-specific logging.

    Save logs to a separate file for each instance, instead of trying to write to the
    same file/console from multiple processes. This provides:
    - One INFO line to console at start with tail hint
    - All subsequent logs go to instance-specific file
    - Only WARNING+ messages go to console after initial message

    Args:
        log_dir: Directory to store log files
        instance_id: Unique identifier for the instance being processed
    """
    import logging

    # Set up logger
    log_file = os.path.join(log_dir, f"instance_{instance_id}.log")
    output_log_file = os.path.join(log_dir, f"instance_{instance_id}.output.log")

    # Get root logger and remove all existing handlers
    root_logger = logging.getLogger()
    for handler in root_logger.handlers[:]:
        root_logger.removeHandler(handler)

    # Create console handler for initial message
    console_handler = logging.StreamHandler()
    console_handler.setLevel(logging.INFO)
    console_handler.setFormatter(
        logging.Formatter(
            f"Instance {instance_id} - " + "%(asctime)s - %(levelname)s - %(message)s"
        )
    )
    root_logger.addHandler(console_handler)
    root_logger.setLevel(logging.DEBUG)

    # Print one INFO line with helpful hint
    root_logger.info(
        f"""
    === Evaluation Started (instance {instance_id}) ===
    View live output:
    • tail -f {log_file}          (logger)
    • tail -f {output_log_file}   (stdout/stderr)
    """.strip()
    )

    # Now set console to WARNING+ only
    console_handler.setLevel(logging.WARNING)

    # Add file handler for detailed logs
    os.makedirs(log_dir, exist_ok=True)
    file_handler = logging.FileHandler(log_file)
    file_handler.setFormatter(
        logging.Formatter("%(asctime)s - %(levelname)s - %(name)s - %(message)s")
    )
    file_handler.setLevel(logging.INFO)
    root_logger.addHandler(file_handler)


@contextmanager
def redirect_stdout_stderr(log_file_path: str):
    """Context manager to redirect stdout/stderr to a log file.

    This captures all print() statements, SDK visualizations, and any other
    output that goes to stdout/stderr.

    Args:
        log_file_path: Path to the log file where output should be redirected
    """
    # Save original stdout/stderr
    original_stdout = sys.stdout
    original_stderr = sys.stderr
    log_file = None

    try:
        # Open log file in append mode with line buffering
        log_file = open(log_file_path, "a", buffering=1, encoding="utf-8")

        # Redirect stdout and stderr
        sys.stdout = log_file
        sys.stderr = log_file

        yield

    finally:
        # Restore original stdout/stderr
        sys.stdout = original_stdout
        sys.stderr = original_stderr

        # Close the log file if it was opened
        if log_file is not None and not log_file.closed:
            log_file.close()<|MERGE_RESOLUTION|>--- conflicted
+++ resolved
@@ -182,7 +182,6 @@
         # Check for resume point and load previous outputs
         start_attempt, all_outputs = self._get_resume_start_attempt()
 
-<<<<<<< HEAD
         # Check if there are new instances that have never been processed
         # This can happen when n-limit is expanded between runs
         if start_attempt > 1:
@@ -222,8 +221,6 @@
 
         critic = CriticRegistry.create_critic(critic_name)
 
-=======
->>>>>>> 297ec5b4
         for attempt in range(start_attempt, self.metadata.max_attempts + 1):
             logger.info(f"Starting attempt {attempt}/{self.metadata.max_attempts}")
 
