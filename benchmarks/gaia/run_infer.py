--- conflicted
+++ resolved
@@ -38,11 +38,7 @@
 )
 from openhands.sdk.workspace import RemoteWorkspace
 from openhands.tools.preset.default import get_default_tools
-<<<<<<< HEAD
-from openhands.workspace import DockerDevWorkspace
-=======
 from openhands.workspace import APIRemoteWorkspace, DockerDevWorkspace
->>>>>>> cf28de96
 
 
 logger = get_logger(__name__)
@@ -124,13 +120,6 @@
         """Create workspace and copy necessary files."""
         logger.info(f"Preparing workspace for instance {instance.id}")
 
-<<<<<<< HEAD
-        # Create Docker workspace with python-nodejs image
-        workspace = DockerDevWorkspace(
-            base_image="nikolaik/python-nodejs:python3.12-nodejs22",
-            working_dir="/workspace",
-        )
-=======
         if self.metadata.workspace_type == "docker":
             # Use DockerDevWorkspace with base image (same as main branch)
             workspace = DockerDevWorkspace(
@@ -175,7 +164,6 @@
             raise ValueError(
                 f"Unsupported workspace_type: {self.metadata.workspace_type}"
             )
->>>>>>> cf28de96
 
         # Create workspace directory
         workspace.execute_command("mkdir -p /workspace")
